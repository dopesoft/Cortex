--- conflicted
+++ resolved
@@ -24,12 +24,8 @@
 from app.db_init import init_database, check_database_health
 from app.routers.agent_mcp import agent_mcp_router
 from app.routers.local_auth import router as local_auth_router
-<<<<<<< HEAD
 from app.routers import sdk_demo
 from app.oauth_simple_new import oauth_router
-=======
-from app.oauth_simple import oauth_router
->>>>>>> d797eaa0
 from app.mcp_claude_simple import oauth_mcp_router
 from app.routing.mcp import mcp_router as mcp_v2_router
 import asyncio
@@ -404,7 +400,7 @@
 @app.get("/.well-known/oauth-authorization-server")
 async def oauth_discovery_root():
     """OAuth Authorization Server Metadata at root level"""
-    from app.oauth_simple import oauth_discovery
+    from app.oauth_simple_new import oauth_discovery
     return await oauth_discovery()
 
 
